--- conflicted
+++ resolved
@@ -124,10 +124,9 @@
     with open(cite_path, 'w', encoding='utf-8') as f:
         f.write(writer.write(db))
 
-<<<<<<< HEAD
-    # Prepare TOML front matter for Markdown file.
-    frontmatter = ['+++']
-    frontmatter.append(f'title = "{clean_bibtex_str(entry["title"])}"')
+    # Prepare YAML front matter for Markdown file.
+    frontmatter = ['---']
+    frontmatter.append(f'title: "{clean_bibtex_str(entry["title"])}"')
     if 'date' in entry:
         frontmatter.append(f"date = {entry['date']}")
     else:
@@ -135,17 +134,8 @@
             frontmatter.append(f"date = {entry['year']}-{month2number(entry['month'])}-01")
         else:
             frontmatter.append(f"date = {entry['year']}-01-01")
-=======
-    # Prepare YAML front matter for Markdown file.
-    frontmatter = ['---']
-    frontmatter.append(f'title: "{clean_bibtex_str(entry["title"])}"')
-    if 'month' in entry:
-        frontmatter.append(f"date: {entry['year']}-{month2number(entry['month'])}-01")
-    else:
-        frontmatter.append(f"date: {entry['year']}-01-01")
 
     frontmatter.append(f"publishDate: {timestamp}")
->>>>>>> a86a0a67
 
     authors = None
     if 'author' in entry:
